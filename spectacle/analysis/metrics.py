import abc
import six

from scipy import stats
import numpy as np


@six.add_metaclass(abc.ABCMeta)
class Metric:
    def __init__(self):
        self._corr = None

    @property
    def corr(self):
        return self._corr

    @abc.abstractmethod
    def __call__(self, *args, **kwargs):
        pass


class AndersonDarling(Metric):
    def __init__(self):
        super(AndersonDarling, self).__init__()
        self._crit = None
        self._p = None

    def __call__(self, a, v, *args, **kwargs):
        self._corr, self._crit, self._p = stats.anderson_ksamp([a, v])

        return self.corr

<<<<<<< HEAD
    # min_val = al_disp[0] if al_disp[a_mask][0] < vl_disp[0] else vl_disp[0]
    # max_val = al_disp[-1] if al_disp[-1] < vl_disp[-1] else vl_disp[-1]

    masker = lambda x: x[mask]

    # Check for consistency
    d_al = a.dispersion[1] - a.dispersion[0]
    d_vl = v.dispersion[1] - v.dispersion[0]
=======
>>>>>>> b666659d

class KendallsTau(Metric):
    def __init__(self):
        super(KendallsTau, self).__init__()
        self._p = None

<<<<<<< HEAD
    if d_al > d_vl:
        a = a.resample(v.dispersion)
    elif d_vl > d_al:
        v = v.resample(a.dispersion)
=======
    def __call__(self, a, v, *args, **kwargs):
        self._corr, self._p = stats.kendalltau(a, v, *args, **kwargs)
>>>>>>> b666659d

        return self.corr

<<<<<<< HEAD
    # Compose the uncertainty arrays
    if use_tau:
        al, vl = unp.uarray(masker(a.tau), masker(a.tau_uncertainty)), \
                 unp.uarray(masker(v.tau), masker(v.tau_uncertainty))
    else:
        al, vl = unp.uarray(masker(a.data), masker(a.uncertainty)), \
                 unp.uarray(masker(v.data), masker(v.uncertainty))
=======
>>>>>>> b666659d

class KolmogorovSmirnov(Metric):
    def __init__(self):
        super(KolmogorovSmirnov, self).__init__()
        self._p = None

    def __call__(self, a, v, *args, **kwargs):
        self._corr, self._p = stats.ks_2samp(a, v)

        return self.corr


class CorrMatrixCoeff(Metric):
    def __call__(self, a, v, *args, **kwargs):
        self._corr = np.corrcoef(a, v)[0, 1]

        return self.corr


class Epsilon(Metric):
    def __call__(self, a, v, *args, **kwargs):
        norm_a = a / np.ma.sqrt(np.ma.sum(a ** 2))
        norm_v = v / np.ma.sqrt(np.ma.sum(v ** 2))

        self._corr = np.ma.sum(norm_a * norm_v)

        return self.corr


class CrossCorrelate(Metric):
    """
    Returns the 1d cross-correlation of two input arrays.

    Parameters
    ----------
    a : ndarray
        First 1d array.
    v : ndarray
        Second 1d array.
    normalize : bool
        Should the result be normalized?

    Returns
    -------
    <returned value> : float
        The (normalized) correlation.
    """
<<<<<<< HEAD
    if normalize:
        a = (a - a.mean()) / (np.std(a) * a.size)
        v = (v - v.mean()) / np.std(v)

    return np.sum(np.correlate(a, v, mode))


@metric(strip=False)
def autocorrelate(a, use_tau=False):
    """
    Implementation of the correlation function in Peeples et al. 2010.

    Parameters
    ----------
    a : :class:spectra.ProfileSpectrum
        Spectrum to correlate with itself.

    Returns
    -------
    ret : float
        Value representing the correlation.
    """
    return (a[:-1] * a[1:]).mean() / a.mean() ** 2


@metric(strip=True)
def cross_correlate(a, v):
    """
    Calculates the Pearson product-moment correlation. Returns the
    normalized covariance matrix.

    Parameters
    ----------
    a : spectra.ProfileSpectrum
        First spectrum.
    v : spectra.ProfileSpectrum
        Second spectrum.

    Returns
    -------
    mat : ndarray
        The correlation coefficient matrix of the variables.
    """
    return np.corrcoef(a, v)[0, 1]


@metric(strip=False)
def correlate(a, v, mode='true'):
    """
    Correlation function described by Molly Peeples.

    Parameters
    ----------
    a : :class:spectra.ProfileSpectrum
        First spectrum.
    v : :class:spectra.ProfileSpectrum
        Second spectrum.
    mode : {'full', 'lite'}, optional
        Which of the two modes to use when calculating correlation.

        * 'full': ``(D_1 - D_2) ** 2 / (R_1 * R_2) ** 2``
        * 'lite': ``(D_1 * D_2) / (R_1 * R_2) ** 2``

    Returns
    -------
     ret : ndarray
        An array describing the correlation at every position.
    """
    if mode == 'true':
        return np.sum((a * v) / (unp.sqrt((a ** 2).sum()) *
                                 unp.sqrt((v ** 2).sum())))
    elif mode == 'full':
        sh_vl = np.random.permutation(v)
        sh_al = np.random.permutation(a)
        return (a - v) ** 2 / (sh_al * sh_vl)
    elif mode == 'lite':
        sh_vl = np.random.permutation(v)
        sh_al = np.random.permutation(a)
        return (a * v) / (sh_al * sh_vl)
    else:
        raise NameError("No such mode: {}".format(mode))


@metric()
def anderson_darling(a, v, *args, **kwargs):
    a2, crit, p = stats.anderson_ksamp([a, v], *args, **kwargs)

    return a2


@metric()
def kendalls_tau(a, v, *args, **kwargs):
    corr, p = stats.kendalltau(a, v, *args, **kwargs)

    return corr

=======
    def __call__(self, a, v, *args, **kwargs):
        # if normalize:
        a = (a - np.ma.mean(a)) / (np.ma.std(a) * a.size)
        v = (v - np.ma.mean(v)) / np.ma.std(v)
>>>>>>> b666659d

        self._corr = np.correlate(a, v)

        return self.corr<|MERGE_RESOLUTION|>--- conflicted
+++ resolved
@@ -30,45 +30,17 @@
 
         return self.corr
 
-<<<<<<< HEAD
-    # min_val = al_disp[0] if al_disp[a_mask][0] < vl_disp[0] else vl_disp[0]
-    # max_val = al_disp[-1] if al_disp[-1] < vl_disp[-1] else vl_disp[-1]
-
-    masker = lambda x: x[mask]
-
-    # Check for consistency
-    d_al = a.dispersion[1] - a.dispersion[0]
-    d_vl = v.dispersion[1] - v.dispersion[0]
-=======
->>>>>>> b666659d
 
 class KendallsTau(Metric):
     def __init__(self):
         super(KendallsTau, self).__init__()
         self._p = None
 
-<<<<<<< HEAD
-    if d_al > d_vl:
-        a = a.resample(v.dispersion)
-    elif d_vl > d_al:
-        v = v.resample(a.dispersion)
-=======
     def __call__(self, a, v, *args, **kwargs):
         self._corr, self._p = stats.kendalltau(a, v, *args, **kwargs)
->>>>>>> b666659d
 
         return self.corr
 
-<<<<<<< HEAD
-    # Compose the uncertainty arrays
-    if use_tau:
-        al, vl = unp.uarray(masker(a.tau), masker(a.tau_uncertainty)), \
-                 unp.uarray(masker(v.tau), masker(v.tau_uncertainty))
-    else:
-        al, vl = unp.uarray(masker(a.data), masker(a.uncertainty)), \
-                 unp.uarray(masker(v.data), masker(v.uncertainty))
-=======
->>>>>>> b666659d
 
 class KolmogorovSmirnov(Metric):
     def __init__(self):
@@ -116,109 +88,10 @@
     <returned value> : float
         The (normalized) correlation.
     """
-<<<<<<< HEAD
-    if normalize:
-        a = (a - a.mean()) / (np.std(a) * a.size)
-        v = (v - v.mean()) / np.std(v)
-
-    return np.sum(np.correlate(a, v, mode))
-
-
-@metric(strip=False)
-def autocorrelate(a, use_tau=False):
-    """
-    Implementation of the correlation function in Peeples et al. 2010.
-
-    Parameters
-    ----------
-    a : :class:spectra.ProfileSpectrum
-        Spectrum to correlate with itself.
-
-    Returns
-    -------
-    ret : float
-        Value representing the correlation.
-    """
-    return (a[:-1] * a[1:]).mean() / a.mean() ** 2
-
-
-@metric(strip=True)
-def cross_correlate(a, v):
-    """
-    Calculates the Pearson product-moment correlation. Returns the
-    normalized covariance matrix.
-
-    Parameters
-    ----------
-    a : spectra.ProfileSpectrum
-        First spectrum.
-    v : spectra.ProfileSpectrum
-        Second spectrum.
-
-    Returns
-    -------
-    mat : ndarray
-        The correlation coefficient matrix of the variables.
-    """
-    return np.corrcoef(a, v)[0, 1]
-
-
-@metric(strip=False)
-def correlate(a, v, mode='true'):
-    """
-    Correlation function described by Molly Peeples.
-
-    Parameters
-    ----------
-    a : :class:spectra.ProfileSpectrum
-        First spectrum.
-    v : :class:spectra.ProfileSpectrum
-        Second spectrum.
-    mode : {'full', 'lite'}, optional
-        Which of the two modes to use when calculating correlation.
-
-        * 'full': ``(D_1 - D_2) ** 2 / (R_1 * R_2) ** 2``
-        * 'lite': ``(D_1 * D_2) / (R_1 * R_2) ** 2``
-
-    Returns
-    -------
-     ret : ndarray
-        An array describing the correlation at every position.
-    """
-    if mode == 'true':
-        return np.sum((a * v) / (unp.sqrt((a ** 2).sum()) *
-                                 unp.sqrt((v ** 2).sum())))
-    elif mode == 'full':
-        sh_vl = np.random.permutation(v)
-        sh_al = np.random.permutation(a)
-        return (a - v) ** 2 / (sh_al * sh_vl)
-    elif mode == 'lite':
-        sh_vl = np.random.permutation(v)
-        sh_al = np.random.permutation(a)
-        return (a * v) / (sh_al * sh_vl)
-    else:
-        raise NameError("No such mode: {}".format(mode))
-
-
-@metric()
-def anderson_darling(a, v, *args, **kwargs):
-    a2, crit, p = stats.anderson_ksamp([a, v], *args, **kwargs)
-
-    return a2
-
-
-@metric()
-def kendalls_tau(a, v, *args, **kwargs):
-    corr, p = stats.kendalltau(a, v, *args, **kwargs)
-
-    return corr
-
-=======
     def __call__(self, a, v, *args, **kwargs):
         # if normalize:
         a = (a - np.ma.mean(a)) / (np.ma.std(a) * a.size)
         v = (v - np.ma.mean(v)) / np.ma.std(v)
->>>>>>> b666659d
 
         self._corr = np.correlate(a, v)
 
